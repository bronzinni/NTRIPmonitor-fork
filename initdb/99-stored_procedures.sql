CREATE OR REPLACE FUNCTION public.insert_rtcm_messages(decodedframes json, OUT rtcm_ids bigint[])
 RETURNS BIGINT[]
 LANGUAGE plpgsql
AS $$
BEGIN
    -- Insert into rtcm_messages and get the IDs
    WITH insertion AS (
        INSERT INTO rtcm_messages (mountpoint_id, time_received, msg_type, msg_size)
        SELECT (json_array_elements->>'mountpount_id')::integer,
               (json_array_elements->>'time_received')::timestamp without time zone,
               (json_array_elements->>'msg_type')::integer,
               (json_array_elements->>'msg_size')::integer
        FROM json_array_elements(decodedFrames)
        RETURNING rtcm_id
    )
    SELECT array_agg(rtcm_id) FROM insertion INTO rtcm_ids;
END;
$$;

CREATE OR REPLACE FUNCTION public.insert_observations_gps(decodedObsFrame json)
 RETURNS VOID
 LANGUAGE plpgsql
AS $$
BEGIN
    INSERT INTO observations_gps (rtcm_id, sat_id, sat_signal, obs_code, obs_phase, obs_doppler, obs_snr, obs_lock_time_indicator)
    SELECT (json_array_elements->>0)::bigint,
           (json_array_elements->>4)::timestamp with time zone,
           (json_array_elements->>1)::char(4),
           (json_array_elements->>2)::char(3), 
           (json_array_elements->>3)::numeric(13, 10), 
           (json_array_elements->>4)::numeric(14, 11), 
           (json_array_elements->>5)::numeric(8, 4), 
           (json_array_elements->>6)::numeric(6, 4), 
           (json_array_elements->>7)::integer
    FROM json_array_elements(decodedObsFrame);
END;
$$;


CREATE OR REPLACE FUNCTION public.insert_observations_glonass(decodedObsFrame json)
 RETURNS VOID
 LANGUAGE plpgsql
AS $$
BEGIN
    INSERT INTO observations_glonass (rtcm_id, sat_id, sat_signal, obs_code, obs_phase, obs_doppler, obs_snr, obs_lock_time_indicator)
    SELECT (json_array_elements->>0)::bigint,
           (json_array_elements->>1)::char(4), 
           (json_array_elements->>2)::char(3), 
           (json_array_elements->>3)::numeric(13, 10), 
           (json_array_elements->>4)::numeric(14, 11), 
           (json_array_elements->>5)::numeric(8, 4), 
           (json_array_elements->>6)::numeric(6, 4), 
           (json_array_elements->>7)::integer
    FROM json_array_elements(decodedObsFrame);
END;
$$;


CREATE OR REPLACE FUNCTION public.insert_observations_galileo(decodedObsFrame json)
 RETURNS VOID
 LANGUAGE plpgsql
AS $$
BEGIN
    INSERT INTO observations_galileo (rtcm_id, sat_id, sat_signal, obs_code, obs_phase, obs_doppler, obs_snr, obs_lock_time_indicator)
    SELECT (json_array_elements->>0)::bigint,
           (json_array_elements->>1)::char(4), 
           (json_array_elements->>2)::char(3), 
           (json_array_elements->>3)::numeric(13, 10), 
           (json_array_elements->>4)::numeric(14, 11), 
           (json_array_elements->>5)::numeric(8, 4), 
           (json_array_elements->>6)::numeric(6, 4), 
           (json_array_elements->>7)::integer
    FROM json_array_elements(decodedObsFrame);
END;
$$;


CREATE OR REPLACE FUNCTION public.insert_observations_beidou(decodedObsFrame json)
 RETURNS VOID
 LANGUAGE plpgsql
AS $$
BEGIN
    INSERT INTO observations_beidou (rtcm_id, sat_id, sat_signal, obs_code, obs_phase, obs_doppler, obs_snr, obs_lock_time_indicator)
    SELECT (json_array_elements->>0)::bigint,
           (json_array_elements->>1)::char(4), 
           (json_array_elements->>2)::char(3), 
           (json_array_elements->>3)::numeric(13, 10), 
           (json_array_elements->>4)::numeric(14, 11), 
           (json_array_elements->>5)::numeric(8, 4), 
           (json_array_elements->>6)::numeric(6, 4), 
           (json_array_elements->>7)::integer
    FROM json_array_elements(decodedObsFrame);
END;
$$;


CREATE OR REPLACE FUNCTION public.insert_observations_qzss(decodedObsFrame json)
 RETURNS VOID
 LANGUAGE plpgsql
AS $$
BEGIN
    INSERT INTO observations_qzss (rtcm_id, sat_id, sat_signal, obs_code, obs_phase, obs_doppler, obs_snr, obs_lock_time_indicator)
    SELECT (json_array_elements->>0)::bigint,
           (json_array_elements->>1)::char(4), 
           (json_array_elements->>2)::char(3), 
           (json_array_elements->>3)::numeric(13, 10), 
           (json_array_elements->>4)::numeric(14, 11), 
           (json_array_elements->>5)::numeric(8, 4), 
           (json_array_elements->>6)::numeric(6, 4), 
           (json_array_elements->>7)::integer
    FROM json_array_elements(decodedObsFrame);
END;
$$;


CREATE OR REPLACE FUNCTION public.insert_observations_sbas(decodedObsFrame json)
 RETURNS VOID
 LANGUAGE plpgsql
AS $$
BEGIN
    INSERT INTO observations_sbas (rtcm_id, sat_id, sat_signal, obs_code, obs_phase, obs_doppler, obs_snr, obs_lock_time_indicator)
    SELECT (json_array_elements->>0)::bigint,
           (json_array_elements->>1)::char(4), 
           (json_array_elements->>2)::char(3), 
           (json_array_elements->>3)::numeric(13, 10), 
           (json_array_elements->>4)::numeric(14, 11), 
           (json_array_elements->>5)::numeric(8, 4), 
           (json_array_elements->>6)::numeric(6, 4), 
           (json_array_elements->>7)::integer
    FROM json_array_elements(decodedObsFrame);
END;
$$;


CREATE OR REPLACE FUNCTION public.insert_caster(casterData JSON, OUT casterId INT)
RETURNS INT
LANGUAGE plpgsql
AS $$
BEGIN
<<<<<<< HEAD
    -- Insert into casters and get the ID
    INSERT INTO casters(caster, host, username)
    VALUES (
        (casterData->>0)::text, 
        (casterData->>1)::text,
        (casterData->>2)::text
    )
    ON CONFLICT (caster, host, username) DO UPDATE 
    SET caster = EXCLUDED.caster -- Nødvendig for at få returneret den eksisterende casters id
    RETURNING caster_id INTO casterId;
=======
    INSERT INTO sourcetable_constants
    (mountpoint, casterprovider, city, rtcmver, countrycode, latitude, longitude, receiver)
    SELECT (json_array_elements->>0)::text, 
           (json_array_elements->>1)::text, 
           (json_array_elements->>2)::text, 
           (json_array_elements->>3)::text, 
           (json_array_elements->>4)::text, 
           (json_array_elements->>5)::decimal(7,4), 
           (json_array_elements->>6)::decimal(7,4), 
           (json_array_elements->>7)::text
    FROM json_array_elements(mountpointTable)
    ON CONFLICT (mountpoint, countrycode, casterprovider)
    DO UPDATE SET 
        city = EXCLUDED.city, 
        rtcmver = EXCLUDED.rtcmver, 
        latitude = EXCLUDED.latitude, 
        longitude = EXCLUDED.longitude, 
        receiver = EXCLUDED.receiver;
>>>>>>> d3766d2c
END;
$$;


CREATE OR REPLACE FUNCTION public.insert_mountpoints(mountpointTable JSON, OUT mountpoint_ids INT[])
RETURNS INT[]
LANGUAGE plpgsql
AS $$
BEGIN
    WITH insertion AS (
        INSERT INTO mountpoints (caster_id, sitename, city, countrycode, latitude, longitude, receiver, rtcm_version)
        SELECT (json_array_elements->>'caster_id')::INT,
            (json_array_elements->>'sitename')::TEXT,
            (json_array_elements->>'city')::TEXT,
            (json_array_elements->>'countrycode')::TEXT,
            (json_array_elements->>'latitude')::DECIMAL(7,4),
            (json_array_elements->>'longitude')::DECIMAL(7,4),
            (json_array_elements->>'receiver')::TEXT,
            (json_array_elements->>'rtcm_version')::TEXT
        FROM json_array_elements(mountpointTable)
        ON CONFLICT (caster_id, sitename) DO UPDATE
        SET caster_id = EXCLUDED.caster_id -- Necessary for procedure to return existing mountpoint_id
        RETURNING mountpoint_id
    )
    SELECT array_agg(mountpoint_id) FROM insertion INTO mountpoint_ids;
END;
$$;


CREATE OR REPLACE FUNCTION public.insert_disconnect_log(logData JSON, OUT log_id INT)
RETURNS int
LANGUAGE plpgsql
AS $$
BEGIN
    -- Insert into connection_logger and get the ID
    INSERT INTO connection_logger (mountpoint, disconnect_time)
    VALUES (
        (logData->>0)::text, 
        (logData->>1)::timestamp without time zone
    )
    RETURNING id INTO log_id;
END;
$$;

CREATE OR REPLACE FUNCTION public.update_reconnect_log(logData JSON)
RETURNS VOID
LANGUAGE plpgsql
AS $$
BEGIN
    -- Update reconnect_time in connection_logger
    UPDATE connection_logger
    SET reconnect_time = (logData->>1)::timestamp without time zone
    WHERE id = (logData->>0)::int;
    RETURN;
END;
$$;

CREATE OR REPLACE FUNCTION public.upsert_coordinates(decodedObsFrame JSON)
 RETURNS VOID
 LANGUAGE plpgsql
AS $$
BEGIN
    INSERT INTO coordinates
    (rtcm_id, ecef_x, ecef_y, ecef_z, antHgt)
    SELECT (json_array_elements->>0)::bigint, 
           (json_array_elements->>1)::numeric(10, 3),
           (json_array_elements->>2)::numeric(10, 3),
           (json_array_elements->>3)::numeric(10, 3),
           (json_array_elements->>4)::numeric(10, 3)
    FROM json_array_elements(decodedObsFrame)
    ON CONFLICT (mountpoint) DO UPDATE SET
        rtcm_package_id = EXCLUDED.rtcm_package_id,
        rtcm_msg_type = EXCLUDED.rtcm_msg_type,
        ecef_x = EXCLUDED.ecef_x,
        ecef_y = EXCLUDED.ecef_y,
        ecef_z = EXCLUDED.ecef_z,
        antHgt = EXCLUDED.antHgt;
END;
$$;<|MERGE_RESOLUTION|>--- conflicted
+++ resolved
@@ -137,7 +137,6 @@
 LANGUAGE plpgsql
 AS $$
 BEGIN
-<<<<<<< HEAD
     -- Insert into casters and get the ID
     INSERT INTO casters(caster, host, username)
     VALUES (
@@ -148,26 +147,6 @@
     ON CONFLICT (caster, host, username) DO UPDATE 
     SET caster = EXCLUDED.caster -- Nødvendig for at få returneret den eksisterende casters id
     RETURNING caster_id INTO casterId;
-=======
-    INSERT INTO sourcetable_constants
-    (mountpoint, casterprovider, city, rtcmver, countrycode, latitude, longitude, receiver)
-    SELECT (json_array_elements->>0)::text, 
-           (json_array_elements->>1)::text, 
-           (json_array_elements->>2)::text, 
-           (json_array_elements->>3)::text, 
-           (json_array_elements->>4)::text, 
-           (json_array_elements->>5)::decimal(7,4), 
-           (json_array_elements->>6)::decimal(7,4), 
-           (json_array_elements->>7)::text
-    FROM json_array_elements(mountpointTable)
-    ON CONFLICT (mountpoint, countrycode, casterprovider)
-    DO UPDATE SET 
-        city = EXCLUDED.city, 
-        rtcmver = EXCLUDED.rtcmver, 
-        latitude = EXCLUDED.latitude, 
-        longitude = EXCLUDED.longitude, 
-        receiver = EXCLUDED.receiver;
->>>>>>> d3766d2c
 END;
 $$;
 
