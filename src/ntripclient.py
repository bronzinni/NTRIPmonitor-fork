#!/usr/bin/env python3
# -*- coding: utf-8 -*-
# Base version : Lars Stenseng

import asyncio
import logging
from base64 import b64encode
from time import gmtime, strftime, time
from typing import Union
from urllib.parse import urlsplit

from bitstring import Bits, BitStream
from crc import crc24q
from __version__ import __version__

TIMEOUT_READ_STREAM = 10.0

# CBH: to ensure closing connections correctly, this ought to be an asynchronous context manager 
class NtripClients:
    RTCM3FRAMEPREAMPLE = Bits(bin="0b11010011")
    RTCM3FRAMEHEADERFORMAT = "bin:8, pad:6, uint:10"

    def __init__(self):
        self.__CLIENTVERSION = __version__
        self.__CLIENTNAME = f"NTRIPmonitor {self.__CLIENTVERSION}"
        self.casterUrl = None
        self.ntripWriter = None
        self.ntripReader = None
        self.ntripVersion = 2
        self.ntripMountPoint = None
        self.ntripAuthString = ""
        self.ntripRequestHeader = ""
        self.ntripResponseHeader = []
        self.ntripResponseStatusCode = None
        self.ntripStreamChunked = False
        self.nmeaString = ""
        self.rtcmFrameBuffer = BitStream()
        self.rtcmFramePreample = False
        self.rtcmFrameAligned = False

    async def openNtripConnection(self, casterUrl: str) -> bool:
        """
        Connects to a caster.

        Parameters
        ----------
        casterUrl : str
            http[s]://caster.hostname.net:port.

        Raises
        ------
        TimeoutError
            DESCRIPTION.
        OSError
            DESCRIPTION.

        Returns
        -------
        bool
            DESCRIPTION.

        """
        self.casterUrl = urlsplit(casterUrl)
        try:
            if self.casterUrl.scheme == "https":
                self.ntripReader, self.ntripWriter = await asyncio.open_connection(
                    self.casterUrl.hostname, self.casterUrl.port, ssl=True
                )
            else:
                self.ntripReader, self.ntripWriter = await asyncio.open_connection(
                    self.casterUrl.hostname, self.casterUrl.port
                )
        except TimeoutError as error:
            raise TimeoutError(
                f"Connection to {casterUrl} timed out: {error}"
            ) from None
            logging.error(f"Connection to {casterUrl} timed out: {error}")
            return False
        except OSError as error:
            raise OSError(f"Connection to {casterUrl} failed with: {error}") from None
            logging.error(f"Connection to {casterUrl} failed with: {error}")
            return False
        logging.info(
            f"{self.ntripMountPoint}: Connection to {casterUrl} open. "
            "Ready to write."
        )
        return True

    async def closeNtripConnection(self) -> None:
        """
        Closes connection to a caster.
        """
        self.ntripWriter.close()
        await self.ntripWriter.wait_closed()

    def setRequestSourceTableHeader(self, casterUrl: str) -> None:
        """


        Parameters
        ----------
        casterUrl : str
            DESCRIPTION.

        Returns
        -------
        None
            DESCRIPTION.

        """
        self.casterUrl = urlsplit(casterUrl)
        timestamp = strftime("%a, %d %b %Y %H:%M:%S GMT", gmtime())
        self.ntripRequestHeader = (
            f"GET / HTTP/1.1\r\n"
            f"Host: {self.casterUrl.netloc}\r\n"
            f"Ntrip-Version: Ntrip/"
            f"{self.ntripVersion}.0\r\n"
            f"User-Agent: NTRIP {self.__CLIENTNAME}\r\n"
            f"Date: {timestamp}\r\n"
            f"Connection: close\r\n"
            f"\r\n"
        ).encode("ISO-8859-1")

    def setRequestStreamHeader(
        self,
        casterUrl: str,
        ntripMountPoint: str,
        ntripUser: str = None,
        ntripPassword: str = None,
        nmeaString: str = None,
    ) -> None:
        """


        Parameters
        ----------
        casterUrl : str
            DESCRIPTION.
        ntripMountPoint : str
            DESCRIPTION.
        ntripUser : str, optional
            DESCRIPTION. The default is None.
        ntripPassword : str, optional
            DESCRIPTION. The default is None.
        nmeaString : str, optional
            DESCRIPTION. The default is None.
         : TYPE
            DESCRIPTION.

        Returns
        -------
        None
            DESCRIPTION.

        """
        self.casterUrl = urlsplit(casterUrl)
        self.ntripMountPoint = ntripMountPoint
        timestamp = strftime("%a, %d %b %Y %H:%M:%S GMT", gmtime())
        if nmeaString:
            self.nmeaString = nmeaString.encode("ISO-8859-1")
        if ntripUser and ntripPassword:
            ntripAuth = b64encode(
                (ntripUser + ":" + ntripPassword).encode("ISO-8859-1")
            ).decode()
            self.ntripAuthString = f"Authorization: Basic {ntripAuth}\r\n"
        self.ntripRequestHeader = (
            f"GET /{ntripMountPoint} HTTP/1.1\r\n"
            f"Host: {self.casterUrl.netloc}\r\n"
            "Ntrip-Version: Ntrip/"
            f"{self.ntripVersion}.0\r\n"
            f"User-Agent: NTRIP {self.__CLIENTNAME}\r\n"
            + self.ntripAuthString
            + self.nmeaString
            + f"Date: {timestamp}\r\n"
            "Connection: close\r\n"
            "\r\n"
        ).encode("ISO-8859-1")

    def setRequestServerHeader(
        self,
        casterUrl: str,
        ntripMountPoint: str,
        ntripUser: str = None,
        ntripPassword: str = None,
        ntripVersion: int = 2,
    ) -> None:
        """


        Parameters
        ----------
        casterUrl : str
            DESCRIPTION.
        ntripMountPoint : str
            DESCRIPTION.
        ntripUser : str, optional
            DESCRIPTION. The default is None.
        ntripPassword : str, optional
            DESCRIPTION. The default is None.
        ntripVersion : int, optional
            DESCRIPTION. The default is 2.
         : TYPE
            DESCRIPTION.

        Returns
        -------
        None
            DESCRIPTION.

        """
        self.casterUrl = urlsplit(casterUrl)
        if ntripVersion == 1:
            self.ntripVersion = 1
        timestamp = strftime("%a, %d %b %Y %H:%M:%S GMT", gmtime())

        if self.ntripVersion == 2:
            if ntripUser and ntripPassword:
                ntripAuth = b64encode(
                    (ntripUser + ":" + ntripPassword).encode("ISO-8859-1")
                ).decode()
            self.ntripAuthString = f"Authorization: Basic {ntripAuth}\r\n"
            self.ntripRequestHeader = (
                f"POST /{ntripMountPoint} HTTP/1.1\r\n"
                f"Host: {self.casterUrl.netloc}\r\n"
                "Ntrip-Version: Ntrip/"
                f"{self.ntripVersion}.0\r\n"
                + self.ntripAuthString
                + "User-Agent: NTRIP "
                f"{self.__CLIENTNAME}\r\n"
                f"Date: {timestamp}\r\n"
                "Connection: close\r\n"
                "\r\n"
            ).encode("ISO-8859-1")
        elif self.ntripVersion == 1:
            if ntripPassword:
                ntripAuth = b64encode(ntripPassword.encode("ISO-8859-1")).decode()
            self.ntripRequestHeader = (
                f"SOURCE {ntripAuth} "
                f"/{ntripMountPoint} HTTP/1.1\r\n"
                "Source-Agent: NTRIP "
                f"{self.__CLIENTNAME}\r\n"
                "\r\n"
            ).encode("ISO-8859-1")

    def getHeaderStrings(self, rawHeader: Union[bytes, list]) -> str:
        """


        Parameters
        ----------
        rawHeader : [bytes, list]
            DESCRIPTION.

        Returns
        -------
        str
            DESCRIPTION.

        """
        if isinstance(rawHeader, bytes):
            headerStrings = rawHeader.decode("ISO-8859-1").split("\r\n")
        if isinstance(rawHeader, list):
            headerStrings = []
            for rawLine in rawHeader:
                headerStrings.append(rawLine.decode("ISO-8859-1").rstrip())
        return headerStrings

    async def getNtripResponseHeader(self) -> None:
        """


        Raises
        ------
        ConnectionError
            DESCRIPTION.

        Returns
        -------
        None
            DESCRIPTION.

        """
        self.ntripResponseHeader = []
        ntripResponseHeaderTimestamp = []
        rawHeader = []
        while True:
            try:
                line = await self.ntripReader.readline()
            except (asyncio.IncompleteReadError, asyncio.LimitOverrunError) as error:
                raise ConnectionError(
                    f"Connection to {self.casterUrl} failed with: {error}"
                ) from None
                logging.error(f"Connection to {self.casterUrl} failed with: {error}")
            ntripResponseHeaderTimestamp.append(time())
            if not line:
                break
            rawHeader.append(line)
            if line.decode("ISO-8859-1").rstrip() == "":
                break
        self.ntripResponseHeader = self.getHeaderStrings(rawHeader)
        if "Transfer-Encoding: chunked".lower() in [
            line.lower() for line in self.ntripResponseHeader
        ]:
            self.ntripStreamChunked = True
            logging.info(
                f"{self.ntripMountPoint}: Stream is chunked. Correctly applied"
            )
        statusResponse = self.ntripResponseHeader[0].split(" ")
        if len(statusResponse) > 1:
            self.ntripResponseStatusCode = statusResponse[1]
        else:
            self.ntripResponseStatusCode = 0

    async def ntripResponseStatusOk(self) -> bool:
        """


        Raises
        ------
        ConnectionError
            DESCRIPTION.

        Returns
        -------
        bool
            DESCRIPTION.

        """
        if self.ntripResponseStatusCode == "200":
            self.rtcmFramePreample = False
            self.rtcmFrameAligned = False
            return True
        else:
            logging.error(
                f"{self.ntripMountPoint}: Response error "
                f"{self.ntripResponseStatusCode}!"
            )
            for line in self.ntripResponseHeader:
                logging.error(f"{self.ntripMountPoint}: TCP response: {line}")
            raise ConnectionError(
                f"{self.ntripMountPoint}: {self.ntripResponseHeader[0]}"
            )
            await self.closeNtripConnection()
            return False

    async def sendRequestHeader(self) -> None:
        """


        Returns
        -------
        None
            DESCRIPTION.

        """
        self.ntripWriter.write(self.ntripRequestHeader)
        await self.ntripWriter.drain()
        for line in self.getHeaderStrings(self.ntripRequestHeader):
            logging.debug(f"TCP request: {line}")
        logging.info(f"{self.ntripMountPoint}: Request sent.")
        await self.getNtripResponseHeader()
        if await self.ntripResponseStatusOk():
            for line in self.ntripResponseHeader:
                logging.debug(f"TCP response: {line}")

    async def requestSourcetable(self, casterUrl: str) -> list:
        """


        Parameters
        ----------
        casterUrl : str
            DESCRIPTION.

        Raises
        ------
        ConnectionError
            DESCRIPTION.

        Returns
        -------
        list
            DESCRIPTION.

        """
        await self.openNtripConnection(casterUrl)
        self.setRequestSourceTableHeader(casterUrl)
        await self.sendRequestHeader()
        ntripSourcetable = []
        while True:
            try:
                line = await self.ntripReader.readline()
            except (asyncio.IncompleteReadError, asyncio.LimitOverrunError) as error:
                raise ConnectionError(
                    f"Connection to {self.casterUrl} failed with: {error}."
                ) from None

            if not line:
                break
            line = line.decode("ISO-8859-1").rstrip()
            if line == "ENDSOURCETABLE":
                ntripSourcetable.append(line)
<<<<<<< HEAD
=======
                # self.ntripWriter.close()
                logging.info("Source table received.")
>>>>>>> d3766d2c
                break
            else:
                ntripSourcetable.append(line)
        await self.closeNtripConnection()
        return ntripSourcetable

<<<<<<< HEAD

    async def requestNtripServer(
        self,
        casterUrl: str,
        mountPoint: str,
        user: str = None,
        passwd: str = None,
        ntripVersion: int = 2,
    ) -> None:
        """


        Parameters
        ----------
        casterUrl : str
            DESCRIPTION.
        mountPoint : str
            DESCRIPTION.
        user : str, optional
            DESCRIPTION. The default is None.
        passwd : str, optional
            DESCRIPTION. The default is None.
        ntripVersion : int, optional
            DESCRIPTION. The default is 2.
         : TYPE
            DESCRIPTION.

        Returns
        -------
        None
            DESCRIPTION.

        """
        self.ntripVersion = ntripVersion
        self.ntripMountPoint = mountPoint
        await self.openNtripConnection(casterUrl)
        self.setRequestServerHeader(
            self.casterUrl.geturl(), self.ntripMountPoint, user, passwd
        )
        await self.sendRequestHeader()

=======
>>>>>>> d3766d2c
    async def requestNtripStream(
        self, casterUrl: str, mountPoint: str, user: str = None, passwd: str = None
    ) -> None:
        """


        Parameters
        ----------
        casterUrl : str
            DESCRIPTION.
        mountPoint : str
            DESCRIPTION.
        user : str, optional
            DESCRIPTION. The default is None.
        passwd : str, optional
            DESCRIPTION. The default is None.

        Returns
        -------
        None
            DESCRIPTION.

        """
        self.ntripMountPoint = mountPoint
        await self.openNtripConnection(casterUrl)
        self.setRequestStreamHeader(
            self.casterUrl.geturl(), self.ntripMountPoint, user, passwd
        )
        await self.sendRequestHeader()

    async def sendRtcmFrame(self, rtcmFrame: BitStream) -> None:
        self.ntripWriter.write(rtcmFrame)
        await self.ntripWriter.drain()

    async def getRtcmFrame(self):
        rtcmFrameComplete = False
        timeStampFlag = 0
        while not rtcmFrameComplete:
            if self.ntripStreamChunked:
                logging.debug(f"{self.ntripMountPoint}: Chunked stream.")
                try:
                    logging.debug(f"{self.ntripMountPoint}: Awaiting next break...")
                    rawLine = await asyncio.wait_for(
                        self.ntripReader.readuntil(b"\r\n"), TIMEOUT_READ_STREAM
                    )
                    length = int(rawLine[:-2].decode("ISO-8859-1"), 16)
                    logging.debug(f"{self.ntripMountPoint}: Awaiting a chunk...")
                    rawLine = await asyncio.wait_for(
                        self.ntripReader.readexactly(length + 2),
                        TIMEOUT_READ_STREAM,
                    )
                    if timeStampFlag == 0:
                        timeStamp = time()
                        timeStampFlag = 1
                except (
                    asyncio.IncompleteReadError,
                    asyncio.LimitOverrunError,
                ) as error:
                    logging.error(
                        f"Connection to {self.casterUrl} failed with: {error}"
                        "during data reception."
                    )
                    raise ConnectionError(
                        f"Connection to {self.casterUrl} failed with: {error}"
                        "during data reception."
                    ) from None
                except TimeoutError as error:
                    logging.error(
                        f"Connection to {self.casterUrl} timed out during data reception: {error}."
                    )
                    raise ConnectionError(
                        f"Connection to {self.casterUrl} timed out during data reception: {error}."
                    ) from None

                if rawLine[-2:] != b"\r\n":
                    logging.error(
                        f"{self.ntripMountPoint}: Chunk malformed. Expected \r\n as ending. Closing connection!"
                    )
                    raise IOError("Chunk malformed.")
                receivedBits = BitStream(rawLine[:-2])
                logging.debug(
                    f"{self.ntripMountPoint}: Chunk {receivedBits.length}:{length * 8}."
                )
            else:
                logging.debug(f"{self.ntripMountPoint}: Stream not chunked.")
                try:
                    rawLine = await self.ntripReader.read(128)
                    receivedBits = BitStream(rawLine)
                    if timeStampFlag == 0:
                        timeStamp = time()
                        timeStampFlag = 1
                except Exception as error:
                    raise error("Unchunked stream read failed.")

            if self.ntripStreamChunked and receivedBits.length != length * 8:
                logging.error(
                    f"{self.ntripMountPoint}:Chunk incomplete "
                    f"{receivedBits.length}:{length * 8}. "
                    "Closing connection! "
                )
                raise IOError("Chunk incomplete.")

            self.rtcmFrameBuffer += receivedBits

            logging.debug(
                f"{self.ntripMountPoint}: Bits received: {receivedBits.length}. self.rtcmFrameAligned: {self.rtcmFrameAligned}, self.rtcmFramePreample: {self.rtcmFramePreample}, self.rtcmFrameBuffer.length: {self.rtcmFrameBuffer.length}"
            )

            if not self.rtcmFrameAligned:
                rtcmFramePos = self.rtcmFrameBuffer.find(
                    NtripClients.RTCM3FRAMEPREAMPLE, bytealigned=True
                )
                if rtcmFramePos:
                    firstFrame = rtcmFramePos[0]
                    self.rtcmFrameBuffer = self.rtcmFrameBuffer[firstFrame:]
                    self.rtcmFramePreample = True
                else:
                    self.rtcmFrameBuffer = BitStream()

            frames_in_buffer = []
            while self.rtcmFramePreample and self.rtcmFrameBuffer.length >= 48:
                self.rtcmFrameBuffer.pos = 0
                (rtcmPreAmple, rtcmPayloadLength) = self.rtcmFrameBuffer.peeklist(
                    NtripClients.RTCM3FRAMEHEADERFORMAT
                )
                rtcmFrameLength = (rtcmPayloadLength + 6) * 8
                logging.debug(
                    f"{self.ntripMountPoint}: rtcmFrameLength: {rtcmFrameLength} and self.rtcmFrameBuffer.length {self.rtcmFrameBuffer.length}"
                )
                if self.rtcmFrameBuffer.length >= rtcmFrameLength:
                    rtcmFrame = self.rtcmFrameBuffer[:rtcmFrameLength]
                    calcCrc = crc24q(rtcmFrame[:-24])
                    frameCrc = rtcmFrame[-24:].unpack("uint:24")
                    if calcCrc == frameCrc[0]:
                        self.rtcmFrameAligned = True
                        rtcmFrameLength_before = self.rtcmFrameBuffer.length
                        self.rtcmFrameBuffer = self.rtcmFrameBuffer[rtcmFrameLength:]
                        frames_in_buffer.append(rtcmFrame)
                        logging.debug(
                            f"{self.ntripMountPoint}: Frame {len(frames_in_buffer)} complete, {rtcmFrameLength_before - self.rtcmFrameBuffer.length}. self.rtcmFrameBuffer.length: {self.rtcmFrameBuffer.length}."
                        )
                        rtcmFrameComplete = True
                    else:
                        self.rtcmFrameAligned = False
                        self.rtcmFrameBuffer = self.rtcmFrameBuffer[8:]
                        logging.warning(
                            f"{self.ntripMountPoint}:CRC mismatch "
                            f"{hex(calcCrc)} != {rtcmFrame[-24:]}."
                            f" Realigning!"
                        )
                else:
                    break
        logging.debug(
            f"{self.ntripMountPoint}: Extracted {len(frames_in_buffer)} frames from buffer. Returning..."
        )
        return frames_in_buffer, timeStamp<|MERGE_RESOLUTION|>--- conflicted
+++ resolved
@@ -400,61 +400,13 @@
             line = line.decode("ISO-8859-1").rstrip()
             if line == "ENDSOURCETABLE":
                 ntripSourcetable.append(line)
-<<<<<<< HEAD
-=======
-                # self.ntripWriter.close()
                 logging.info("Source table received.")
->>>>>>> d3766d2c
                 break
             else:
                 ntripSourcetable.append(line)
         await self.closeNtripConnection()
         return ntripSourcetable
 
-<<<<<<< HEAD
-
-    async def requestNtripServer(
-        self,
-        casterUrl: str,
-        mountPoint: str,
-        user: str = None,
-        passwd: str = None,
-        ntripVersion: int = 2,
-    ) -> None:
-        """
-
-
-        Parameters
-        ----------
-        casterUrl : str
-            DESCRIPTION.
-        mountPoint : str
-            DESCRIPTION.
-        user : str, optional
-            DESCRIPTION. The default is None.
-        passwd : str, optional
-            DESCRIPTION. The default is None.
-        ntripVersion : int, optional
-            DESCRIPTION. The default is 2.
-         : TYPE
-            DESCRIPTION.
-
-        Returns
-        -------
-        None
-            DESCRIPTION.
-
-        """
-        self.ntripVersion = ntripVersion
-        self.ntripMountPoint = mountPoint
-        await self.openNtripConnection(casterUrl)
-        self.setRequestServerHeader(
-            self.casterUrl.geturl(), self.ntripMountPoint, user, passwd
-        )
-        await self.sendRequestHeader()
-
-=======
->>>>>>> d3766d2c
     async def requestNtripStream(
         self, casterUrl: str, mountPoint: str, user: str = None, passwd: str = None
     ) -> None:
