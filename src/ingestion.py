#!/usr/bin/env python3
# -*- coding: utf-8 -*-

"""_summary_
This script is responsible for ingesting Real-Time Kinematic (RTK) correction data
in the RTCM format from an NTRIP caster and storing it in the UREGA database.

The script uses asynchronous programming to handle multiple NTRIP streams concurrently.
It connects to the NTRIP caster, receives the RTCM data, and then stores it in the
database.

The script uses the asyncpg library for PostgreSQL database operations and the
ntripstreams library for handling NTRIP streams and RTCM3 data.

The script can be run from the command line and takes arguments for the configuration
settings. The settings include the details for the NTRIP caster and the database.
"""

import asyncio
import json
import logging
import signal
import os
from argparse import ArgumentParser
from configparser import ConfigParser
import math
from multiprocessing import Lock, Manager, Process, Pipe
from multiprocessing.connection import Connection

from time import time, sleep
from dotenv import load_dotenv

from databasehandling import DatabaseHandler, DatabaseConnection, NtripObservationHandler, NtripLogHandler
import asyncpg
from ntripclient import NtripClients
from settings import CasterSettings, DbSettings, MultiprocessingSettings, Mountpoint
import decoderclasses
from rtcm3 import Rtcm3

INIT_GRACEFUL_SHUTDOWN = False

class SignalHandler:
    """Signal handler for graceful shutdown"""

    def __init__(self, loop, processes = list[Process]):
        self.loop = loop
        self.processes = processes
        for sig in (signal.SIGHUP, signal.SIGTERM, signal.SIGINT):
            self.loop.add_signal_handler(sig, self.shutdown, sig)

    def shutdown(self, sig: signal.Signals) -> None:
        logging.info(f"Received signal {sig.name}. Initiating graceful shutdown.")
        global INIT_GRACEFUL_SHUTDOWN
        INIT_GRACEFUL_SHUTDOWN = True
        for proc in self.processes:
            proc.pipe_write.send(1)
        
        self.loop.stop()


async def watchdogHandler(
    casterSettingsDict: dict,
    mountPointList: list,
    tasks: dict,
    sharedEncoded: list,
    lock,
) -> None:
    try:
        while not INIT_GRACEFUL_SHUTDOWN:
            runningTasks = asyncio.all_tasks()
            runningTasks = [task for task in runningTasks if task.get_name() != "watchdog"]
            runningTaskNames = [runningTask.get_name() for runningTask in runningTasks]

            if len(runningTasks) <= len(mountPointList):
                logging.debug(f"{runningTaskNames} tasks running, {mountPointList} wanted.")
                # For each desired task
                for wantedTask in mountPointList:
                    casterId, mountpoint = wantedTask
                    if mountpoint not in runningTaskNames:
                        casterSettings = casterSettingsDict[casterId]
                        tasks[mountpoint] = asyncio.create_task(
                            procRtcmStream(
                                casterSettings,
                                dbSettings,
                                mountpoint,
                                lock,
                                sharedEncoded,
                            ),
                            name=mountpoint,
                        )
                        logging.warning(f"{mountpoint} RTCM stream restarted.")
            
            await asyncio.sleep(30)  # Sleep for 30 seconds
    except asyncio.CancelledError:
        logging.debug(f"Watchdog on loop {id(asyncio.get_running_loop())} closed.") 


def clearList(sharedList):
    del sharedList[:]


async def decodeInsertConsumer(
    sharedEncoded,
<<<<<<< HEAD
    dbSettings: DbSettings,
    lock: Lock,
=======
    dbSettings,
    lock,
    pipe_read: Connection,
>>>>>>> d3766d2c
    fail: int = 0,
    retry: int = 3,
    checkInterval: float = 0.1,
):
    """
    Runs as an asynchronous job.
    """
    dBHandler = None
    rtcmMessage = Rtcm3()

    while True:
<<<<<<< HEAD
        if dbSettings: # CBH: but dbSettings used anyway below..
            # looks like this could use a context manager
            while True:
                try:
                    dBHandler = NtripObservationHandler(dbSettings)
                    await dBHandler.initializePool()
                    break
                except Exception as error:
                    fail += 1
                    sleepTime = 5 * fail
                    if sleepTime > 300:
                        sleepTime = 300
                    logging.error(
                        "Failed to connect to database server: "
                        f"{dbSettings.database}@{dbSettings.host} "
                        f"with error: {error}"
                    )
                    logging.error(
                        f"Will retry database connection in {sleepTime} seconds!"
                    )
                    await asyncio.sleep(sleepTime)
            logging.info(
                f"Connected to database: {dbSettings.database}@{dbSettings.host}."
            )
        try:
            while True:
                await asyncio.sleep(checkInterval)
                lock.acquire()
                # Perform the list and clearList operations directly in the asyncio event loop
                encodedFramesList = list(sharedEncoded)
                clearList(sharedEncoded)
                lock.release()
                # Loop over all encoded frames and decode and insert the data
                logging.debug(
                    f"Decoding {len(encodedFramesList)} sets of frames with a total of {sum(len(frames) for frames in encodedFramesList)} frames."
                )
                for encodedFrames in encodedFramesList:
                    try:
                        (
                            decodedFrames,
                            decodedObs,
                        ) = await decoderclasses.Decoder.batchDecodeFrame(
                            encodedFrames, dbSettings.storeObservations, rtcmMessage
                        )
                        await dBHandler.dbInsertBatch(
                            decodedFrames, decodedObs
                        )
                    except Exception as error:
                        logging.error(
                            f"An error occurred while batch decoding or batch inserting: {error}"
                            )
        except Exception as error:
            logging.error(f"An error occurred while decoding and appending {error}")
            lock.release()
        finally:
            lock.release()
            if dBHandler:
                await dBHandler.closePool()
=======
        try:
            dBHandler = NtripObservationHandler(dbSettings)
            await dBHandler.initializePool()
            break
        except Exception as error:
            fail += 1
            sleepTime = 5 * fail
            if sleepTime > 300:
                sleepTime = 300
            logging.error(
                "Failed to connect to database server: "
                f"{dbSettings.database}@{dbSettings.host} "
                f"with error: {error}"
            )
            logging.error(
                f"Will retry database connection in {sleepTime} seconds!"
            )
            await asyncio.sleep(sleepTime)
    logging.info(
        f"Connected to database: {dbSettings.database}@{dbSettings.host}."
    )
    try:
        while not pipe_read.poll():
            await asyncio.sleep(checkInterval)
            if sharedEncoded:
                lock.acquire()
                # Perform the list and clearList operations directly in the asyncio event loop
                encodedFramesList = list(sharedEncoded)
                clearList(sharedEncoded)
                lock.release()
                # Loop over all encoded frames and decode and insert the data
                logging.debug(
                    f"Decoding {len(encodedFramesList)} sets of frames with a total of {sum(len(frames) for frames in encodedFramesList)} frames."
                )
                for encodedFrames in encodedFramesList:
                    try:
                        (
                            decodedFrames,
                            decodedObs,
                        ) = await decoderclasses.Decoder.batchDecodeFrame(
                            encodedFrames, dbSettings.storeObservations, rtcmMessage
                        )
                        await dBHandler.dbInsertBatch(
                            decodedFrames, decodedObs
                        )
                    except Exception as error:
                        logging.error(
                            f"An error occurred while batch decoding or batch inserting: {error}"
                        )
    except Exception as error:
        logging.error(f"An error occurred while decoding and appending {error}")
    finally:
        if dBHandler:
            await dBHandler.closePool()
        
        logging.debug(f"decodeInsertConsumer on loop {id(asyncio.get_running_loop())} done.")
            
>>>>>>> d3766d2c


def mountpointSplitter(casterSettingsDict: dict, maxProcesses: int) -> list:
    """
    Used to split the mountpoints into chunks based on the number of processes to be run.
    Each chunk will run on its own core.

    Args:
        casterSettingsDict (dict): Dictionary of Caster settings
        maxProcesses (int): maximum number of processes to be run

    Returns:
        list: list of lists of Mountpoint instances
    """

    total_mountpoints = sum([len(caster.mountpoints) for caster in casterSettingsDict.values()])
    mountpoints_per_proc = max(1, total_mountpoints // maxProcesses)

    chunks = []
    chunk = []
    space_in_chunk = mountpoints_per_proc

    for caster in casterSettingsDict.values():
        position_in_caster = 0
        remaining_in_caster = len(caster.mountpoints)
        while remaining_in_caster > 0:
            if space_in_chunk > remaining_in_caster:
                chunk.append(caster.mountpoints[position_in_caster:position_in_caster + remaining_in_caster])
                space_in_chunk = space_in_chunk - remaining_in_caster
                remaining_in_caster = 0
            if space_in_chunk <= remaining_in_caster:
                chunk.append(caster.mountpoints[position_in_caster:position_in_caster + space_in_chunk])
                chunks.append(chunk)
                chunk = []
                space_in_chunk = mountpoints_per_proc
                remaining_in_caster = remaining_in_caster - space_in_chunk

    return chunks


async def appendToList(listToAppend, sharedList, lock):
    loop = asyncio.get_running_loop()
    await loop.run_in_executor(None, lock.acquire)
    try:
        sharedList.append(listToAppend)
    except Exception as error:
        logging.error(f"An error occurred while appending to list: {error}")
    finally:
        lock.release()


async def periodicFrameAppender(
    encodedFrames, sharedEncoded, lock, mountPoint, checkInterval=0.05
):
    while not INIT_GRACEFUL_SHUTDOWN:
        await asyncio.sleep(
            checkInterval
        )  # Wait for a short period to avoid hogging the CPU
        if encodedFrames and (time() - encodedFrames[-1]["timeStampInFrame"]) > checkInterval:
            try:
                await appendToList(encodedFrames[:], sharedEncoded, lock)
                logging.debug(
                    f"{mountPoint}: {len(encodedFrames)} frames collected. Appended to shared memory."
                )
                encodedFrames.clear()
            except Exception as error:
                logging.error(
                    f"An error occurred in periodic check for appending frames: {error}"
                )
    
    logging.debug(f"periodicFrameAppender on loop {id(asyncio.get_running_loop())} closed.")

    return


async def procRtcmStream(
    casterSettings: CasterSettings,
    dbSettings: DbSettings,
    mountPoint: str,
    lock,
    sharedEncoded,
    fail: int = 0,
    retry: int = 3,
) -> None:
    ntripclient = NtripClients()
    ntripLogger = NtripLogHandler(dbSettings, mountPoint)
    await ntripLogger.initializePool()
    ntripclient = await ntripLogger.requestStream(
        ntripclient, casterSettings, log_disconnect=False
    )
    encodedFrames = []

    asyncio.create_task(
        periodicFrameAppender(encodedFrames, sharedEncoded, lock, mountPoint)
    )

    try:
        while not INIT_GRACEFUL_SHUTDOWN:
            try:
                frames_in_buffer, timeStamp = await ntripclient.getRtcmFrame()
                for rtcmFrame in frames_in_buffer:
                    encodedFrames.append(
                        {
                            "frame": rtcmFrame,
                            "timeStampInFrame": timeStamp,
                            "messageSize": len(rtcmFrame),
                            "mountPoint": mountPoint,
                        }
                    )
            except (ConnectionError, IOError, IndexError):
                ntripclient = await ntripLogger.requestStream(
                    ntripclient, casterSettings, log_disconnect=True
                )
    except:
        await ntripLogger.closePool()

    # we end here by closing the connection

    ntripclient.ntripWriter.close()
    # Fails on SSL connection and commented out:
    # await ntripclient.ntripWriter.wait_closed()
    while not ntripclient.ntripWriter.is_closing():
        logging.info(f"Waiting for connection to close: {mountPoint}.")
        await asyncio.sleep(0.5)
    logging.info(f"{mountPoint}: Closed connection.")
    return

async def rtcmStreamTasks(
    casterSettingsDict: dict,
    dbSettings: DbSettings,
    mountPointList: list,
    sharedEncoded: list,
    lock,
    pipe_read: Connection
) -> None:
    tasks = {}
    # FAIL HERE: mountPointList is now actually a list of Mountpoint instances 
    for casterId, mountpoint in mountPointList:
        casterSettings = casterSettingsDict[casterId]
        tasks[mountpoint] = asyncio.create_task(
            procRtcmStream(
                casterSettings,
                dbSettings,
                mountpoint,
                lock,
                sharedEncoded,
            ),
            name=mountpoint,
        )

    # Create the watchdog task
    tasks["watchdog"] = asyncio.create_task(
        watchdogHandler(casterSettingsDict, mountPointList, tasks, sharedEncoded, lock)
    )

    # We wait until a signal is sent
    while not pipe_read.poll():
        await asyncio.sleep(1)
    logging.debug(f"Reader process on loop {id(asyncio.get_running_loop())} received shutdown signal.")
    global INIT_GRACEFUL_SHUTDOWN
    INIT_GRACEFUL_SHUTDOWN = True
    tasks["watchdog"].cancel()

    # Wait for each task to complete
    await asyncio.gather(*tasks.values())

<<<<<<< HEAD
# def reduceCasterDict(casterSettingsDict: dict, casterStatus: list) -> dict:
#     reducedCasterSettingsDict = {}
#     for caster, status in zip(casterSettingsDict.keys(), casterStatus):
#         if status == 1:
#             reducedCasterSettingsDict[caster] = casterSettingsDict[caster]
#     return reducedCasterSettingsDict
=======
    logging.debug(f"Reader process on loop {id(asyncio.get_running_loop())} done.")



async def getMountpoints(
    casterSettings: CasterSettings, sleepTime: int = 30, fail: int = 0
) -> list[str]:
    """
    This function retrieves the list of mountpoints from the NTRIP caster.

    Parameters:
    casterSettings (CasterSettings): An instance of CasterSettings containing the caster URL.
    sleepTime (int): The time to wait before retrying if a connection error occurs.
    fail (int): The number of failed attempts to connect to the caster.

    Returns:
    list[str]: A list of mountpoints.
    """

    # Create an instance of NtripStream
    ntripclient = NtripClients()

    # Initialize an empty list to hold the mountpoints
    mountpoints = []

    # Try to request the source table from the caster
    logging.info("Requesting source table from caster for mountpoint information")
    try:
        sourceTable = await ntripclient.requestSourcetable(casterSettings.casterUrl)
    # If a connection error occurs, log an error message, wait, and retry
    except ConnectionError:
        fail += 1
        logging.error(
            f"{fail} failed attempt to NTRIP connect to {casterSettings.casterUrl}. "
            f"Will retry in {sleepTime} seconds."
        )
        asyncio.sleep(sleepTime)
    # If an unknown error occurs, log an error message and abort monitoring
    except Exception as error:
        logging.error(f"Unknown error: {error}")
    # If the source table is successfully retrieved, extract the mountpoints
    else:
        for row in sourceTable:
            sourceCols = row.split(sep=";")
            # If the row represents a stream (STR), add the mountpoint to the list
            if sourceCols[0] == "STR":
                mountpoints.append(sourceCols[1])
        return mountpoints


def reduceCasterDict(casterSettingsDict: dict, casterStatus: list) -> dict:
    reducedCasterSettingsDict = {}
    for caster, status in zip(casterSettingsDict.keys(), casterStatus):
        if status == 1:
            reducedCasterSettingsDict[caster] = casterSettingsDict[caster]
    return reducedCasterSettingsDict
>>>>>>> d3766d2c


async def downloadSourceTable(
    casterSettingsDict: dict,
    dbSettings: DbSettings,
    sleepTime: int = 10,
    retry: int = 3,
) -> None:
    """
    Reads the sourcetable and inserts relevant metadata for the requested mountpoints into the database.
    """
    # Create an instance of NtripClients
    ntripclient = NtripClients()
    mountpoints = []
    # replaced with CasterSettings attribute active
    # casterStatus = [0] * len(casterSettingsDict)  # Initialize the list with zeros

    for caster, casterSettings in casterSettingsDict.items():
        logging.info(
            f"Requesting source table from caster {caster} for mountpoint information at {casterSettings.casterUrl}."
        )
        sourceTable = None
        fail = 0
        # CBH: This screams for a context manager, a class for source table download and processing
        while True:
            try:
                sourceTable = await ntripclient.requestSourcetable(
                    casterSettings.casterUrl
                )

                logging.info(f"Source table received for caster {caster}.")
                break  # If the source table is successfully received, break the loop
            except Exception as error:
                fail += 1
                sleepTime = 5 * fail
                if sleepTime > 300:
                    sleepTime = 300
                logging.error(
                    f"{fail} failed attempt(s) to NTRIP connect to {casterSettings.casterUrl}: {error}. Will retry in {sleepTime} seconds."
                )
                await asyncio.sleep(sleepTime)
                # If fail is greater than retry (default value 3), break the loop
                if (fail > retry):
                    logging.info(
                        f"Attempted to connect to {casterSettings.casterUrl} {retry} times without success. Skipping caster."
                    )
                    break
        if sourceTable:
            async with DatabaseConnection(dbSettings) as connection:
                try:
                    casterId = await connection.fetchval(
                        "SELECT insert_caster($1::json)", json.dumps([caster, casterSettings.casterUrl, casterSettings.user])
                    )
                    casterSettings.casterId = casterId
                    casterSettings.active = True
                    logging.debug(
                        f"Inserted {caster} into the database with id {casterId}. Gathering info on {casterSettings.mountpoints}"
                    )
                except Exception as exc:
                    logging.error(f"Failed to write caster {caster} to database: {exc}. Skipping")
                    continue
                
                try:
                    # collect information from source table
                    for row in sourceTable:
                        sourceCols = row.split(sep=";")
                        if sourceCols[0] == "STR" and sourceCols[1] in casterSettings.sitenames:
                            mountpoint = casterSettings.mountpoints[casterSettings.sitenames.index(sourceCols[1])]

                            mountpoint.city = sourceCols[2]
                            mountpoint.countrycode = sourceCols[8]
                            mountpoint.latitude = float(sourceCols[9])
                            mountpoint.longitude = float(sourceCols[10])
                            mountpoint.receiver = sourceCols[13]
                            mountpoint.rtcm_version = sourceCols[3]
                except Exception as exc:
                    logging.error(f"Failed to read source table information {exc}. Continuing without details.")

                try:
                    # prepare list of dictionaries for database insertion of mountpoints
                    json_table = []
                    for mountpoint in casterSettings.mountpoints:
                        mountpoint.caster = casterSettings
                        json_table.append(
                            {
                                'sitename': mountpoint.sitename,
                                'city': mountpoint.city,
                                'countrycode': mountpoint.countrycode,
                                'latitude': mountpoint.latitude,
                                'longitude': mountpoint.longitude,
                                'receiver': mountpoint.receiver,
                                'rtcm_version': mountpoint.rtcm_version,

                                'caster_id': mountpoint.caster.casterId
                            }
                        )
                        
                    mountpointJson = json.dumps(json_table)
                    mountpointIds = await connection.fetchval(
                        f"SELECT insert_mountpoints($1::json)",
                        mountpointJson,
                    )

                    for mountpointId, mountpoint in zip(mountpointIds, casterSettings.mountpoints):
                        mountpoint.mountpointId = mountpointId
                    logging.debug(
                        f"Inserted {len(casterSettings.mountpoints)} mountpoints metadata into the database with ids {mountpointIds}."
                    )
                except Exception as exc:
                    logging.error(f"Failed to write mountpoints {casterSettings.mountpoints} to database: {exc}.")
    
    return


def loadCasterSettings():
    load_dotenv()  # Load environment variables from .env file
    casterSettingsDict = {}

    # Iterate through environment variables to find caster settings
    for key, value in os.environ.items():
        if key.endswith("_CASTER_ID") and value != "Empty":
            casterInstance = CasterSettings()
            prefix = key.split("_")[0]  # Extract prefix (e.g., "1" from "1_CASTER_ID")
            caster_id = value  # The actual CASTER_ID value

            # Construct the keys for other settings based on the prefix
            caster_url_key = f"{prefix}_CASTER_URL"
            caster_user_key = f"{prefix}_CASTER_USER"
            caster_password_key = f"{prefix}_CASTER_PASSWORD"
            caster_mountpoint_key = f"{prefix}_CASTER_MOUNTPOINT"

            # Extract other settings using the constructed keys
            casterInstance.casterUrl = os.getenv(caster_url_key, "")
            casterInstance.user = os.getenv(caster_user_key, "")
            casterInstance.password = os.getenv(caster_password_key, "")
            casterInstance.mountpoints = [Mountpoint(sitename) for sitename in list(
                map(str.strip, os.getenv(caster_mountpoint_key, "").split(","))
            )]

            if casterInstance.mountpoints == [""]:
                casterInstance.mountpoints = []
            # Create a CasterSettings object and add it to the dictionary
            casterSettingsDict[caster_id] = casterInstance
    return casterSettingsDict

def loadDbSettings():
    dbSettings = DbSettings()
    dbSettings.host = os.getenv("DB_HOST")
    dbSettings.port = int(os.getenv("DB_PORT"))
    dbSettings.database = os.getenv("DB_NAME")
    dbSettings.user = os.getenv("DB_USER")
    dbSettings.password = os.getenv("DB_PASSWORD")
    dbSettings.storeObservations = os.getenv("DB_STORE_OBSERVATIONS") == "True"

    return dbSettings


def initializationLogger(
    casterSettingsDict,
    dbSettings: DbSettings,
    processingSettings: MultiprocessingSettings,
):
    logMessages = [
        "----------------------------- Multiprocessing Settings -----------------------------",
        f"Multiprocessing active: {processingSettings.multiprocessingActive}",
    ]

    if processingSettings.multiprocessingActive:
        logMessages.extend(
            [
                "  - Multiprocessing is active. Multi-core setup.",
                f"  - Maximum reading processes: {processingSettings.maxReaders}",
                f"  - Readers per Decoder: {processingSettings.readersPerDecoder}",
                f"  - Database insertion frequency (s): {processingSettings.clearCheck} s (WIP)",
                f"  - Processing Append frequency (s): {processingSettings.appendCheck} s (WIP)",
            ]
        )
    else:
        logMessages.extend(
            [
                "  - Multiprocessing is inactive. Single core setup.",
                "  - Maximum reading processes: Inactive",
                "  - Readers per Decoder: Inactive",
                f"  - Database insertion frequency (s): {processingSettings.clearCheck} s (WIP)",
                f"  - Processing Append frequency (s): {processingSettings.appendCheck} s (WIP)",
            ]
        )

    logMessages.extend(
        [
            "----------------------------- Caster Settings -----------------------------",
            f"Number of casters: {len(casterSettingsDict)}",
        ]
    )

    for i, (caster, settings) in enumerate(casterSettingsDict.items(), start=1):
        logMessages.extend(
            [
                "-------------------------------------",
                f"Caster {i}: {caster}",
                f"Caster URL: {settings.casterUrl}",
                f"Number of mountpoints : {len(settings.mountpoints)}",
            ]
        )

    logMessages.extend(
        [
            "----------------------------- Database Settings -----------------------------",
            f"Database : {dbSettings.database}",
            f"Host & Port : {dbSettings.host}:{dbSettings.port}",
            f"Store observations : {dbSettings.storeObservations}",
        ]
    )

    if dbSettings.storeObservations:
        logMessages.extend(
            [
                "----------------------- NOTE -----------------------",
                "Observables are set to be stored. Expect large data quantities.",
                "Recommended to use less frequent database and list append frequencies.",
            ]
        )
    logMessages.extend(
        [
            "---------------------------------------------------",
            "Initializing the monitor system with above settings.",
        ]
    )
    logging.info("\n".join(logMessages))
    return None


class parallelProcess:
    def __init__(self):
        self.process = Process(target=self.run)

    def start(self) -> None:
        if self.process.is_alive():
            logging.info(f"Restarting process {self.process.name}, pid {self.process.pid}.")
            self.process.close()

<<<<<<< HEAD
=======
        self.pipe_read, self.pipe_write = Pipe(duplex=False)
        self.process = Process(target=self.run)
>>>>>>> d3766d2c
        self.process.start()

    def join(self) -> None:
        self.process.join()

    def close(self) -> None:
        self.process.close()


class readerProcess(parallelProcess):
    def __init__(
        self,
        casterSettingsDict: dict,
        dbSettings: DbSettings,
        mountpointChunk: list,
        sharedEncoded,
        lock: Lock,
    ):
        super().__init__()
        self.caster = casterSettingsDict
        self.database = dbSettings
        self.mountpoints = mountpointChunk
        self.shared = sharedEncoded
        self.lock = lock

    def run(self):
        asyncio.run(
            rtcmStreamTasks(
                self.caster, self.database, self.mountpoints, self.shared, self.lock, self.pipe_read
            )
        )

    def __repr__(self):
        return f"Reader ({self.process.name}, pid {self.process.pid}) with shared memory {hex(id(self.shared))} of mountpoints {self.mountpoints}"


class decoderProcess(parallelProcess):
    def __init__(self, dbSettings: DbSettings, sharedEncoded, lock: Lock):
        super().__init__()
        self.database = dbSettings
        self.shared = sharedEncoded
        self.lock = lock

    def run(self):
<<<<<<< HEAD
        asyncio.run(decodeInsertConsumer(self.shared, self.database, self.lock), debug=True)
=======
        asyncio.run(decodeInsertConsumer(self.shared, self.database, self.lock, self.pipe_read))
>>>>>>> d3766d2c

    def __repr__(self):
        return f"Decoder ({self.process.name}, pid {self.process.pid}) with shared memory {hex(id(self.shared))}"

async def processWatcher(processes: list[parallelProcess]) -> None:
    """
    Checks threads periodically for crashes
    """
    logging.info(f"Introducing watcher for {processes}")
    while True:
        # Wait 300 seconds between checking processes for aliveness
        await asyncio.sleep(300)

        for proc in processes:
            exitcode = proc.process.exitcode
            logging.debug(
                f"Checking process {proc} {proc.process} which has exit_code {exitcode}."
            )
            if exitcode is not None:
                logging.warning(
                    f"Restarting process {proc} {proc.process} with un-expected exit_code {exitcode}."
                )
                proc.start()


def RunMultiProcessing(
    casterSettingsDict: dict,
    dbSettings: DbSettings,
    processingSettings: MultiprocessingSettings,
):
    mountpointChunks = mountpointSplitter(
        casterSettingsDict, processingSettings.maxReaders
    )
    logging.debug(f"Mountpoint chunks: {mountpointChunks}")
    numberReaders = min(processingSettings.maxReaders, len(mountpointChunks))
    numberDecoders = math.ceil(numberReaders // processingSettings.readersPerDecoder)

    logging.info(f"Starting {numberReaders} readers and {numberDecoders} decoders.")
    with Manager() as manager:
        sharedEncodedList = [manager.list() for _ in range(numberDecoders)]
        lockList = [Lock() for _ in range(numberDecoders)]
        readingProcesses = []
        for i, mountpointChunk in enumerate(mountpointChunks):
            sharedEncoded = sharedEncodedList[i // processingSettings.readersPerDecoder]
            lock = lockList[i // processingSettings.readersPerDecoder]
            readingProcess = readerProcess(
                casterSettingsDict,
                dbSettings,
                mountpointChunk,
                sharedEncoded,
                lock,
            )
            logging.info(
                f"Starting {readingProcess}."
            )
            readingProcesses.append(readingProcess)

        decoderProcesses = []
        for sharedEncoded, lock in zip(sharedEncodedList, lockList):
            logging.info(hex(id(sharedEncoded)))
            decodingProcess = decoderProcess(dbSettings, sharedEncoded, lock)
            logging.info(
                f"Starting {decodingProcess}."
            )
            decoderProcesses.append(decodingProcess)

        for readingProcess in readingProcesses:
            readingProcess.start()
        for decodingProcess in decoderProcesses:
            decodingProcess.start()

<<<<<<< HEAD
        # here we introduce a watcher of the spawned child processes
        # logging.info(f"Introducing watcher for {readingProcesses + decoderProcesses}")

        # while True:
        #     # Wait 300 seconds between checking processes for aliveness
        #     # This code is blocking, since all work has been distributed on separate processes.
        #     sleep(300)

        #     for proc in readingProcesses + decoderProcesses:
        #         exitcode = proc.process.exitcode
        #         logging.debug(
        #             f"Checking process {proc} {proc.process} which has exit_code {exitcode}."
        #         )
        #         if exitcode is not None:
        #             logging.warning(
        #                 f"Restarting process {proc} {proc.process} with un-expected exit_code {exitcode}."
        #             )
        #             proc.start()
=======
        # here we set up a main asyncio loop, which takes care of signal handling and passing on 
        loop = asyncio.new_event_loop()
        signal_handler = SignalHandler(loop, readingProcesses + decoderProcesses)
        # we run forever until the process is interrupted/killed from OS
        loop.run_forever()
        logging.debug(f"Main asyncio loop {id(loop)} ended. Joining processes.")
>>>>>>> d3766d2c

        for readingProcess in readingProcesses:
            readingProcess.join()
        for decodingProcess in decoderProcesses:
            decodingProcess.join()

        logging.info(f"Goodbye!")



def main(
    casterSettingsDict: dict,
    dbSettings: DbSettings,
    processingSettings: MultiprocessingSettings,
):
    """
    The main function that sets up signal handlers and starts the RTCM stream tasks.

    Parameters contain information in the form of dataclasses instances created from the .env configuration:
    casterSettingsDict (CasterSettingsDict): A dictionary of CasterSettings instances containing the caster settings.
    dbSettings (DbSettings): An instance of DbSettings containing the database connection details.
    processingSettings (MultiprocessingSettings): An instance of MultiprocessingSettings containing settings.
    """
<<<<<<< HEAD

    loop = asyncio.new_event_loop()
    asyncio.set_event_loop(loop)

    # cannot continue until database connection is established
    loop.run_until_complete(DatabaseHandler.waitDbConnection(dbSettings))
=======
    loop = asyncio.new_event_loop()

    loop.run_until_complete(waitDbConnection(dbSettings))
>>>>>>> d3766d2c

    initializationLogger(
        casterSettingsDict, dbSettings, processingSettings
    )  # Setup statistics

    # Download the source table from casters.
<<<<<<< HEAD
    # CBH: Unclear why sleeping?
    try:
        loop = asyncio.new_event_loop()
        asyncio.set_event_loop(loop)
        loop.run_until_complete(
            downloadSourceTable(casterSettingsDict, dbSettings)
        )
    except Exception as error:
        logging.error(
            f"Failed to retrieve source tables: {error}.")

=======
    casterStatus = loop.run_until_complete(
        downloadSourceTable(casterSettingsDict, dbSettings)
    )
>>>>>>> d3766d2c

    # reduce caster dictionary to contain only active casters
    # casterSettingsDict = reduceCasterDict(casterSettingsDict, casterStatus)

    casterSettingsDict = {key: caster for key, caster in casterSettingsDict.items() if caster.active}
    logging.debug(casterSettingsDict)

    # Always run multiprocessing
    # if processingSettings.multiprocessingActive:
    if True:
        RunMultiProcessing(casterSettingsDict, dbSettings, processingSettings)
    else:
        runSingleProcessing(casterSettingsDict, dbSettings)
        # Single-core version pulled due to bugs after introducing new class handling. Re-introduced soon.


# This code is only executed if the script is run directly
if __name__ == "__main__":
    # Declare global variables
    global casterSettings
    global dbSettings
    global processingSettings
    global tasks
    tasks = {}

    # Set up argument parser
    parser = ArgumentParser()
    # Add command line arguments
    parser.add_argument(
        "-t",
        "--test",
        action="store_true",
        help="Test connection to Ntripcaster without committing data to database.",
    )
    parser.add_argument(
        "-1",
        "--ntrip1",
        action="store_true",
        help="Use Ntrip 1 protocol.",
    )
    parser.add_argument(
        "-l",
        "--logfile",
        action="store",
        help="Log to file. Default output is terminal.",
    )
    parser.add_argument(
        "-v",
        "--verbosity",
        action="count",
        default=0,
        help="Increase verbosity level.",
    )
    # Parse command line arguments
    args = parser.parse_args()
    # Initialize config parser
    config = ConfigParser()

    # Initialize caster and database settings
    dbSettings = DbSettings()
    processingSettings = MultiprocessingSettings()
    # Set verbosity level
    args.verbosity = 3
    # Set logging level based on verbosity
    logLevel = logging.ERROR
    if args.verbosity == 1:
        logLevel = logging.WARNING
    elif args.verbosity == 2:
        logLevel = logging.INFO
    elif args.verbosity > 2:
        logLevel = logging.DEBUG
    # Set up logging
    if args.logfile:
        logging.basicConfig(
            level=logLevel,
            filename=args.logfile,
            format="%(asctime)s;%(levelname)s;%(message)s",
        )
    else:
        logging.basicConfig(
            level=logLevel, format="%(asctime)s;%(levelname)s;%(message)s"
        )

    load_dotenv()
    # casterSettingsDict contains the CasterSettings instances (dataclass) for all casters
    # CBH: instead of functions, consider classmethods
    casterSettingsDict = loadCasterSettings()

    # dataclass for database settings
    dbSettings = loadDbSettings()

    processingSettings.multiprocessingActive = (
        os.getenv("MULTIPROCESSING_ACTIVE") == "True"
    )
    processingSettings.maxReaders = int(os.getenv("MAX_READERS"))
    processingSettings.readersPerDecoder = int(os.getenv("READERS_PER_DECODER"))
    processingSettings.clearCheck = float(
        os.getenv("CLEAR_CHECK")
    )  # Currently un-used. Will be used for clearing shared list.
    processingSettings.appendCheck = float(
        os.getenv("APPEND_CHECK")
    )  # Currently un-used. Will be used for appending shared list.

    # If test mode is enabled, don't use database settings
    if args.test:
        dbSettings = None
    # Run the main function with the specified settings
    main(casterSettingsDict, dbSettings, processingSettings)<|MERGE_RESOLUTION|>--- conflicted
+++ resolved
@@ -101,14 +101,9 @@
 
 async def decodeInsertConsumer(
     sharedEncoded,
-<<<<<<< HEAD
     dbSettings: DbSettings,
     lock: Lock,
-=======
-    dbSettings,
-    lock,
     pipe_read: Connection,
->>>>>>> d3766d2c
     fail: int = 0,
     retry: int = 3,
     checkInterval: float = 0.1,
@@ -120,66 +115,6 @@
     rtcmMessage = Rtcm3()
 
     while True:
-<<<<<<< HEAD
-        if dbSettings: # CBH: but dbSettings used anyway below..
-            # looks like this could use a context manager
-            while True:
-                try:
-                    dBHandler = NtripObservationHandler(dbSettings)
-                    await dBHandler.initializePool()
-                    break
-                except Exception as error:
-                    fail += 1
-                    sleepTime = 5 * fail
-                    if sleepTime > 300:
-                        sleepTime = 300
-                    logging.error(
-                        "Failed to connect to database server: "
-                        f"{dbSettings.database}@{dbSettings.host} "
-                        f"with error: {error}"
-                    )
-                    logging.error(
-                        f"Will retry database connection in {sleepTime} seconds!"
-                    )
-                    await asyncio.sleep(sleepTime)
-            logging.info(
-                f"Connected to database: {dbSettings.database}@{dbSettings.host}."
-            )
-        try:
-            while True:
-                await asyncio.sleep(checkInterval)
-                lock.acquire()
-                # Perform the list and clearList operations directly in the asyncio event loop
-                encodedFramesList = list(sharedEncoded)
-                clearList(sharedEncoded)
-                lock.release()
-                # Loop over all encoded frames and decode and insert the data
-                logging.debug(
-                    f"Decoding {len(encodedFramesList)} sets of frames with a total of {sum(len(frames) for frames in encodedFramesList)} frames."
-                )
-                for encodedFrames in encodedFramesList:
-                    try:
-                        (
-                            decodedFrames,
-                            decodedObs,
-                        ) = await decoderclasses.Decoder.batchDecodeFrame(
-                            encodedFrames, dbSettings.storeObservations, rtcmMessage
-                        )
-                        await dBHandler.dbInsertBatch(
-                            decodedFrames, decodedObs
-                        )
-                    except Exception as error:
-                        logging.error(
-                            f"An error occurred while batch decoding or batch inserting: {error}"
-                            )
-        except Exception as error:
-            logging.error(f"An error occurred while decoding and appending {error}")
-            lock.release()
-        finally:
-            lock.release()
-            if dBHandler:
-                await dBHandler.closePool()
-=======
         try:
             dBHandler = NtripObservationHandler(dbSettings)
             await dBHandler.initializePool()
@@ -237,8 +172,6 @@
         
         logging.debug(f"decodeInsertConsumer on loop {id(asyncio.get_running_loop())} done.")
             
->>>>>>> d3766d2c
-
 
 def mountpointSplitter(casterSettingsDict: dict, maxProcesses: int) -> list:
     """
@@ -404,14 +337,12 @@
     # Wait for each task to complete
     await asyncio.gather(*tasks.values())
 
-<<<<<<< HEAD
 # def reduceCasterDict(casterSettingsDict: dict, casterStatus: list) -> dict:
 #     reducedCasterSettingsDict = {}
 #     for caster, status in zip(casterSettingsDict.keys(), casterStatus):
 #         if status == 1:
 #             reducedCasterSettingsDict[caster] = casterSettingsDict[caster]
 #     return reducedCasterSettingsDict
-=======
     logging.debug(f"Reader process on loop {id(asyncio.get_running_loop())} done.")
 
 
@@ -461,14 +392,6 @@
                 mountpoints.append(sourceCols[1])
         return mountpoints
 
-
-def reduceCasterDict(casterSettingsDict: dict, casterStatus: list) -> dict:
-    reducedCasterSettingsDict = {}
-    for caster, status in zip(casterSettingsDict.keys(), casterStatus):
-        if status == 1:
-            reducedCasterSettingsDict[caster] = casterSettingsDict[caster]
-    return reducedCasterSettingsDict
->>>>>>> d3766d2c
 
 
 async def downloadSourceTable(
@@ -703,6 +626,7 @@
 
 class parallelProcess:
     def __init__(self):
+        self.pipe_read, self.pipe_write = Pipe(duplex=False)
         self.process = Process(target=self.run)
 
     def start(self) -> None:
@@ -710,11 +634,6 @@
             logging.info(f"Restarting process {self.process.name}, pid {self.process.pid}.")
             self.process.close()
 
-<<<<<<< HEAD
-=======
-        self.pipe_read, self.pipe_write = Pipe(duplex=False)
-        self.process = Process(target=self.run)
->>>>>>> d3766d2c
         self.process.start()
 
     def join(self) -> None:
@@ -759,11 +678,7 @@
         self.lock = lock
 
     def run(self):
-<<<<<<< HEAD
-        asyncio.run(decodeInsertConsumer(self.shared, self.database, self.lock), debug=True)
-=======
         asyncio.run(decodeInsertConsumer(self.shared, self.database, self.lock, self.pipe_read))
->>>>>>> d3766d2c
 
     def __repr__(self):
         return f"Decoder ({self.process.name}, pid {self.process.pid}) with shared memory {hex(id(self.shared))}"
@@ -835,7 +750,6 @@
         for decodingProcess in decoderProcesses:
             decodingProcess.start()
 
-<<<<<<< HEAD
         # here we introduce a watcher of the spawned child processes
         # logging.info(f"Introducing watcher for {readingProcesses + decoderProcesses}")
 
@@ -854,14 +768,13 @@
         #                 f"Restarting process {proc} {proc.process} with un-expected exit_code {exitcode}."
         #             )
         #             proc.start()
-=======
+        
         # here we set up a main asyncio loop, which takes care of signal handling and passing on 
         loop = asyncio.new_event_loop()
         signal_handler = SignalHandler(loop, readingProcesses + decoderProcesses)
         # we run forever until the process is interrupted/killed from OS
         loop.run_forever()
         logging.debug(f"Main asyncio loop {id(loop)} ended. Joining processes.")
->>>>>>> d3766d2c
 
         for readingProcess in readingProcesses:
             readingProcess.join()
@@ -885,26 +798,18 @@
     dbSettings (DbSettings): An instance of DbSettings containing the database connection details.
     processingSettings (MultiprocessingSettings): An instance of MultiprocessingSettings containing settings.
     """
-<<<<<<< HEAD
 
     loop = asyncio.new_event_loop()
     asyncio.set_event_loop(loop)
 
     # cannot continue until database connection is established
     loop.run_until_complete(DatabaseHandler.waitDbConnection(dbSettings))
-=======
-    loop = asyncio.new_event_loop()
-
-    loop.run_until_complete(waitDbConnection(dbSettings))
->>>>>>> d3766d2c
 
     initializationLogger(
         casterSettingsDict, dbSettings, processingSettings
     )  # Setup statistics
 
     # Download the source table from casters.
-<<<<<<< HEAD
-    # CBH: Unclear why sleeping?
     try:
         loop = asyncio.new_event_loop()
         asyncio.set_event_loop(loop)
@@ -915,11 +820,6 @@
         logging.error(
             f"Failed to retrieve source tables: {error}.")
 
-=======
-    casterStatus = loop.run_until_complete(
-        downloadSourceTable(casterSettingsDict, dbSettings)
-    )
->>>>>>> d3766d2c
 
     # reduce caster dictionary to contain only active casters
     # casterSettingsDict = reduceCasterDict(casterSettingsDict, casterStatus)
